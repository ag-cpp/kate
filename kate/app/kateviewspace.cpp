--- conflicted
+++ resolved
@@ -452,14 +452,9 @@
         }
     }
 
-<<<<<<< HEAD
     // avoid empty view space
     if (m_docToView.isEmpty()) {
-        viewMan->createView(KateDocManager::self()->document(0), this);
-=======
-    if (mViewList.isEmpty()) {
-        viewMan->createView(KateApp::self()->documentManager()->document(0));
->>>>>>> b9a8a8b8
+        viewMan->createView(KateApp::self()->documentManager()->document(0), this);
     }
 
     m_group = groupname; // used for restroing view configs later
